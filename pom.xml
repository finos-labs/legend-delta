--- conflicted
+++ resolved
@@ -50,14 +50,9 @@
         <scala.binary.version>2.12</scala.binary.version>
         <spark.version>3.2.0</spark.version>
         <java.version>11</java.version>
-<<<<<<< HEAD
-        <legend.engine.version>delta_2022.01.25</legend.engine.version>
-        <legend.sdlc.version>delta_2022.01.25</legend.sdlc.version>
-=======
         <legend.engine.version>1.0-DELTA</legend.engine.version>
         <legend.sdlc.version>1.0-DELTA</legend.sdlc.version>
         <legend.pure.version>1.0-DELTA</legend.pure.version>
->>>>>>> 6a16c766
     </properties>
 
     <dependencies>
@@ -202,7 +197,7 @@
 
         <!-- USER DEPENDENCIES -->
 
-<!--        Spark runtime comes with its own antlr version (4.5) and returns warning-->
+        <!--        Spark runtime comes with its own antlr version (4.5) and returns warning-->
         <dependency>
             <groupId>org.antlr</groupId>
             <artifactId>antlr4-runtime</artifactId>
@@ -214,8 +209,6 @@
             <artifactId>antlr4</artifactId>
             <version>4.8-1</version>
         </dependency>
-
-        <!-- USER DEPENDENCIES -->
 
         <dependency>
             <groupId>com.github.jsqlparser</groupId>
